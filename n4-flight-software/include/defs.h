/**
 * @file defs.h
 * @brief necessary miscellaneous defines for various tasks and functions
 */

#ifndef DEFS_H
#define DEFS_H

#include <Arduino.h>

/*!< To select the telemetry transfer method used */
/*!< note: u can use wifi and xbee at the same time, so both of these handles can be set */
/*!< at the same time */
#define MQTT 1                                 /*!< set this to 1 if using MQTT for telemetry transfer */
#define XBEE 1                                 /*!< set to 1 if using XBEE for telemetry transfer */

#define GPS_BAUD_RATE 9600                     /*!< baud rate for the GPS module. Change accordingly */
#define XBEE_BAUD_RATE 9600                    /*!< baud rate for the XBEE HP module. Change accordingly */

/* debug parameters for use during testing - set to 0 for production */
#define DEBUGGING 1                           /*!< allow debugging to terminal. Set to 0 pre flight to disable serial terminal printing and improve speed  */
#define LOG_TO_MEMORY 0                       /*!< allow data logging to memory. Set to 1 to log data to external flash memory. Must be set during flight */
#define DEBUG_TO_TERMINAL 1                   /*!< allow create task that prints data to terminal. Set to 0 before flight  */

#if DEBUGGING
#define debug(x) Serial.print(x)
#define debugln(x) Serial.println(x)
#define debugf(x, y) Serial.printf(x, y)
#else
#define debug(x)
#define debugln(x)
#define debugf(x, y)
#endif // DEBUG

/* end of debug parameters */

/* timing constant */
#define SETUP_DELAY 300
#define TASK_DELAY 10

/*!< Flight data constants  */
#define MAIN_EJECTION_HEIGHT 1000            /*!< height to eject the main chute  */
#define DROGUE_EJECTION_HEIGHT               /*!< height to eject the drogue chute - ideally it should be at apogee  */
#define SEA_LEVEL_PRESSURE 101325            /*!< sea level pressure to be used for altitude calculations */
#define BASE_ALTITUDE 1417                   /*!< this value is the altitude at rocket launch site - adjust accordingly */

/*!<  tasks constants */
#define STACK_SIZE 2048                     /*!< task stack size in words */
#define ALTIMETER_QUEUE_LENGTH 10           /*!< length of the altimeter queue */
#define GYROSCOPE_QUEUE_LENGTH 10           /*!< length of the gyroscope queue */
#define GPS_QUEUE_LENGTH 24                 /*!< length of the gps queue */
#define TELEMETRY_DATA_QUEUE_LENGTH  22     /*!< length of the telemetry data queue */
#define FILTERED_DATA_QUEUE_LENGTH 10       /*!< length of the filtered data queue */
#define FLIGHT_STATES_QUEUE_LENGTH 1        /*!< length of the flight states queue */

/* MQTT constants */
<<<<<<< HEAD
const char MQTT_SERVER[50] = "192.168.1.135";         /*!< MQTT broker IP address */
const char MQTT_TOPIC[20] = "n4/telemetry";
#define MQTT_PORT 1882                     /*!< MQTT broker port */
=======
//const char MQTT_SERVER[30] = "192.168.1.101";
const char MQTT_SERVER[30] = "broker.emqx.io";
const char MQTT_TOPIC[30] = "n4/flight-computer-1";             /* make this topic unique to every rocket */
#define MQTT_PORT 1883                               /*!< MQTT broker port */
>>>>>>> 48a1597a

#define BROKER_IP_ADDRESS_LENGTH    50      /*!< length of broker ip address string */
#define MQTT_TOPIC_LENGTH           10      /*!< length of mqtt topic string */

/* WIFI credentials */
// const char* SSID = "Nakuja";             /*!< WIFi SSID */
// const char* PASSWORD = "987654321";       /*!< WiFi password */

#define CALLIBRATION_READINGS       200         /*!< number of readings to take while calibrating the sensor */

#define GPS_TX 17                           /*!< GPS TX pin */
#define GPS_RX 16                           /*!< GPS RX pin */

#endif // DEFS_H
<|MERGE_RESOLUTION|>--- conflicted
+++ resolved
@@ -54,16 +54,9 @@
 #define FLIGHT_STATES_QUEUE_LENGTH 1        /*!< length of the flight states queue */
 
 /* MQTT constants */
-<<<<<<< HEAD
-const char MQTT_SERVER[50] = "192.168.1.135";         /*!< MQTT broker IP address */
+const char MQTT_SERVER[20] = "192.168.78.19";         /*!< MQTT broker IP address */
 const char MQTT_TOPIC[20] = "n4/telemetry";
 #define MQTT_PORT 1882                     /*!< MQTT broker port */
-=======
-//const char MQTT_SERVER[30] = "192.168.1.101";
-const char MQTT_SERVER[30] = "broker.emqx.io";
-const char MQTT_TOPIC[30] = "n4/flight-computer-1";             /* make this topic unique to every rocket */
-#define MQTT_PORT 1883                               /*!< MQTT broker port */
->>>>>>> 48a1597a
 
 #define BROKER_IP_ADDRESS_LENGTH    50      /*!< length of broker ip address string */
 #define MQTT_TOPIC_LENGTH           10      /*!< length of mqtt topic string */
