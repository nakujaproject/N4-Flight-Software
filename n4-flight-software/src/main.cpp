--- conflicted
+++ resolved
@@ -413,6 +413,7 @@
 }
 
 /*!****************************************************************************
+ * @brief Sample the RUN/TEST toggle pins to check whether the flight computer is in test mode
  * @brief Sample the RUN/TEST toggle pins to check whether the flight computer is in test mode
  * or run mode.
  * If in TEST mode, define the TEST flag
@@ -1399,7 +1400,6 @@
         if(!file) debugln("[-] Failed to open file for appending");
         else debugln("[+] File opened for appending");
         
-<<<<<<< HEAD
         /* receive data into respective queues */
         if(xQueueReceive(telemetry_data_qHandle, &telemetry_data_receive, portMAX_DELAY) == pdPASS){  // should telemetry values be in struct format?
             debugln("[+]Telemetry data ready for sending ");
@@ -1509,66 +1509,6 @@
         }
     }
 }
-=======
-//         /* receive data into respective queues */
-//         if(xQueueReceive(gyroscope_data_queue, &gyroscope_data_receive, portMAX_DELAY) == pdPASS){
-//             debugln("[+]Gyro data ready for sending ");
-//         }else{
-//             debugln("[-]Failed to receive gyro data");
-//         }
-
-//         if(xQueueReceive(altimeter_data_queue, &altimeter_data_receive, portMAX_DELAY) == pdPASS){
-//             debugln("[+]Altimeter data ready for sending ");
-//         }else{
-//             debugln("[-]Failed to receive altimeter data");
-//         }
-
-//         if(xQueueReceive(gps_data_queue, &gps_data_receive, portMAX_DELAY) == pdPASS){
-//             debugln("[+]GPS data ready for sending ");
-//         }else{
-//             debugln("[-]Failed to receive GPS data");
-//         }
-
-//         if(xQueueReceive(flight_states_queue, &flight_state_receive, portMAX_DELAY) == pdPASS){
-//             debugln("[+]Flight state ready for sending ");
-//         }else{
-//             debugln("[-]Failed to receive Flight state");
-//         }
-
-//         sprintf(telemetry_data,
-//             "%i,%.2f,%.2f,%.2f,%.2f,%.2f,%.2f,%.2f,%.2f,%.2f,%i,%.16f,%.16f,%i,%i\n",
-//             id,//0
-//             gyroscope_data_receive.ax,//1
-//             gyroscope_data_receive.ay,//2
-//             gyroscope_data_receive.az,//3
-//             gyroscope_data_receive.gx,//4
-//             gyroscope_data_receive.gy,//5
-//             gyroscope_data_receive.gz,//6
-//             altimeter_data_receive.AGL,//7
-//             altimeter_data_receive.altitude,//8
-//             altimeter_data_receive.velocity,//9
-//             altimeter_data_receive.pressure,//10
-//             gps_data_receive.latitude,//11
-//             gps_data_receive.longitude,//12
-//             gps_data_receive.time,//13
-//             flight_state_receive//14
-//         );
-//         if(file.print(telemetry_data)){
-//             debugln("[+] Message appended");
-//         } else {
-//             debugln("[-] Append failed");
-//         }
-//         file.close();
-//         id+=1;
-
-//         if(client.publish("n3/telemetry", telemetry_data)) {
-//             debugln("[+]Data sent");
-//         } else{
-//             debugln("[-]Data not sent");
-//         }
-//     }
-// }
->>>>>>> 48a1597a
 
 /*!****************************************************************************
  * @brief Initialize MQTT
@@ -1909,32 +1849,19 @@
         //     debugln("[-]Failed to create flightStateCallback task");
         // }
 
-        /* TASK 8: TRANSMIT TELEMETRY DATA */
-        th = xTaskCreatePinnedToCore(MQTT_TransmitTelemetry, "transmit_telemetry", STACK_SIZE*2, NULL, 1, NULL, app_id);
-        if(th == pdPASS){
-            debugln("[+]Transmit task created OK!");
-        } else {
-            debugln("[-]Transmit task failed to create");
-        }
-
         #if DEBUG_TO_TERMINAL   // set DEBUG_TO_TERMINAL to 0 to prevent serial debug data to serial monitor
 
         /* TASK 7: DISPLAY DATA ON SERIAL MONITOR - FOR DEBUGGING */
         th = xTaskCreatePinnedToCore(debugToTerminalTask,"debugToTerminalTask",STACK_SIZE,NULL,1,NULL,app_id);
         
         if(th == pdPASS) {
-<<<<<<< HEAD
             debugln("[+]debugToTerminalTask task created");
-=======
-            debugln("[+}debugToTerminal Task created OK!");
->>>>>>> 48a1597a
         } else {
             debugln("[-]Task not created");
         }
 
         #endif // DEBUG_TO_TERMINAL_TASK
 
-<<<<<<< HEAD
         /* TASK 8: TRANSMIT TELEMETRY DATA */
         th = xTaskCreatePinnedToCore(transmitTelemetry, "transmit_telemetry", STACK_SIZE*2, NULL, 2, NULL, app_id);
         if(th == pdPASS){
@@ -1943,8 +1870,6 @@
             debugln("[-]Transmit task failed to create");
         }
 
-=======
->>>>>>> 48a1597a
         #if LOG_TO_MEMORY   // set LOG_TO_MEMORY to 1 to allow logging to memory 
             /* TASK 9: LOG DATA TO MEMORY */
             if(xTaskCreate(
@@ -1983,21 +1908,17 @@
 /*!****************************************************************************
  * @brief Main loop
  *******************************************************************************/
-<<<<<<< HEAD
 void loop(){
     if(WiFi.status() != WL_CONNECTED){
         WiFi.begin("Nakuja", "987654321");
         delay(500);
         debug(".");
         }
-=======
-void loop() {
-    //////////////////////////////////////////////////////////////////////////////////////////////
-    //////////////////////////// FLIGHT COMPUTER TESTING SYSTEM  /////////////////////////////////
-    //////////////////////////////////////////////////////////////////////////////////////////////
->>>>>>> 48a1597a
-
-    if (DAQ_MODE) {
+
+    if(TEST_MODE) {
+        //////////////////////////////////////////////////////////////////////////////////////////////
+        //////////////////////////// FLIGHT COMPUTER TESTING SYSTEM  /////////////////////////////////
+        //////////////////////////////////////////////////////////////////////////////////////////////
         prepareForDataReceive();
 
     } else if(TEST_MODE) {
